mutable struct Box{T}
    val::T
end

abstract type AbstractInstruction end
abstract type Taped end
const RawTape = Vector{AbstractInstruction}

"""
    Instruction

An `Instruction` stands for a function call
"""
mutable struct Instruction{F, TO, T<:Taped} <: AbstractInstruction
    func::F
    input::Tuple
    output::Box{TO}
    tape::T
end

mutable struct BlockInstruction{TA, T<:Taped} <: AbstractInstruction
    block_id::Int
    args::Vector{TA}
    tape::T
end

mutable struct BranchInstruction{TA, T<:Taped} <: AbstractInstruction
    condition::Union{Bool, Box{Any}}
    block_id::Int
    args::Vector{TA}
    tape::T
end

mutable struct ReturnInstruction{TA, T<:Taped} <: AbstractInstruction
    arg::TA
    tape::T
end

mutable struct TapedFunction{F} <: Taped
    func::F # maybe a function or a callable obejct
    arity::Int
    ir::Union{Nothing, IRTools.IR}
    tape::RawTape
    counter::Int
    block_map::Dict{Int, Int}
    retval
    owner
    function TapedFunction(f::F, args...; init=true) where {F}
        tf = new{F}(f, length(args), nothing, RawTape(), 1,
                    Dict{Int, Int}(), nothing, nothing)
        if init
            ir = IRTools.@code_ir tf.func(args...)
            tf.ir = ir
            translate!(tf, ir)
        end
        return tf
    end
end

## methods for Box
val(x) = x
val(x::Box) = x.val
val(x::GlobalRef) = getproperty(x.mod, x.name)
val(x::QuoteNode) = eval(x)
val(x::TapedFunction) = x.func
val(x::GlobalRef) = getproperty(x.mod, x.name)
box(x) = Box(x)
box(x::Box) = x
Base.show(io::IO, box::Box) = print(io, "Box(", box.val, ")")

## methods for RawTape and Taped
MacroTools.@forward TapedFunction.tape Base.iterate, Base.length
MacroTools.@forward TapedFunction.tape Base.push!, Base.getindex, Base.lastindex

result(t::TapedFunction) = t.retval

function (tf::TapedFunction)(args...)
    # run the raw tape
    if length(args) > 0
        input = map(box, args)
        tf.tape[1].input = input
    end
    tf.counter = 1
    while true
        ins = tf[tf.counter]
        ins()
        isa(ins, ReturnInstruction) && break
    end
    return result(tf)
end

function Base.show(io::IO, tf::TapedFunction)
    buf = IOBuffer()
    println(buf, "TapedFunction:")
    println(buf, "* .func => $(tf.func)")
    println(buf, "* .ir   =>")
    println(buf, "------------------")
    println(buf, tf.ir)
    println(buf, "------------------")
    println(buf, "* .tape =>")
    println(buf, "------------------")
    println(buf, tf.tape)
    println(buf, "------------------")
    print(io, String(take!(buf)))
end

function Base.show(io::IO, tp::RawTape)
    # we use an extra IOBuffer to collect all the data and then
    # output it once to avoid output interrupt during task context
    # switching
    buf = IOBuffer()
    print(buf, "$(length(tp))-element RawTape")
    isempty(tp) || println(buf, ":")
    i = 1
    for instruction in tp
        print(buf, "\t$i => ")
        show(buf, instruction)
        i += 1
    end
    print(io, String(take!(buf)))
end

## methods for Instruction
Base.show(io::IO, instruction::AbstractInstruction) = println(io, "A ", typeof(instruction))

function Base.show(io::IO, instruction::Instruction)
    func = instruction.func
    tape = instruction.tape
    println(io, "Instruction($(func)$(map(val, instruction.input)), tape=$(objectid(tape)))")
end

function Base.show(io::IO, instruction::BlockInstruction)
    id = instruction.block_id
    tape = instruction.tape
    println(io, "BlockInstruction($(id)->$(map(val, instruction.args)), tape=$(objectid(tape)))")
end

function Base.show(io::IO, instruction::BranchInstruction)
    tape = instruction.tape
    println(io, "BranchInstruction($(val(instruction.condition)), tape=$(objectid(tape)))")
end

function (instr::Instruction{F})() where F
    # catch run-time exceptions / errors.
    try
        func = val(instr.func)
        output = func(map(val, instr.input)...)
        instr.output.val = output
        instr.tape.counter += 1
    catch e
        println(e, catch_backtrace());
        rethrow(e);
    end
end

function _new end
function (instr::Instruction{typeof(_new)})()
    # catch run-time exceptions / errors.
    try
        expr = Expr(:new, map(val, instr.input)...)
        output = eval(expr)
        instr.output.val = output
        instr.tape.counter += 1
    catch e
        println(e, catch_backtrace());
        rethrow(e);
    end
end

function (instr::BlockInstruction)()
    instr.tape.counter += 1
end

function (instr::BranchInstruction)()
    if instr.condition === nothing || !val(instr.condition) # unless
        target = instr.block_id
        target_idx = instr.tape.block_map[target]
        blk_ins = instr.tape[target_idx]
        @assert isa(blk_ins, BlockInstruction)
        @assert length(instr.args) == length(blk_ins.args)
        for i in 1:length(instr.args)
            blk_ins.args[i].val = val(instr.args[i])
        end
        instr.tape.counter = target_idx
    else
        instr.tape.counter += 1
    end
end

function (instr::ReturnInstruction)()
    instr.tape.retval = val(instr.arg)
end


## internal functions

arg_boxer(var, boxes) = var
arg_boxer(var::IRTools.Variable, boxes) = get!(boxes, var, Box{Any}(nothing))
function args_initializer(ins::BlockInstruction)
    return (args...) -> begin
        @assert length(args) + 1 == length(ins.args)
        ins.args[1].val = ins.tape.func
        for i in 1:length(args)
            ins.args[i + 1].val = val(args[i]) # fill the boxes
        end
    end
end

function translate!(taped::Taped, ir::IRTools.IR)
    tape = taped.tape
    boxes = Dict{IRTools.Variable, Box{Any}}()
    _box = (x) -> arg_boxer(x, boxes)
    for (blk_id, blk) in enumerate(IRTools.blocks(ir))
        # blocks
        blk_args = IRTools.arguments(blk)
        push!(tape, BlockInstruction(blk_id, map(_box, blk_args), taped))
        # `+ 1` because we will have an extra ins at the beginning
        taped.block_map[blk_id] = length(tape) + 1
        # normal instructions
        for (x, st) in blk
            if Meta.isexpr(st.expr, :call)
                args = map(_box, st.expr.args)
                # args[1] is the function
                f = args[1]
                ins = Instruction(f, args[2:end] |> Tuple,
                                  _box(x), taped)
                push!(tape, ins)
            elseif Meta.isexpr(st.expr, :new)
                args = map(_box, st.expr.args)
                ins = Instruction(_new, args |> Tuple, _box(x), taped)
                push!(tape, ins)
            elseif isa(st.expr, GlobalRef)
                v = eval(st.expr)
                ins = Instruction(val, (st.expr,), _box(x), taped)
                push!(tape, ins)
            else
                @warn "Unknown IR code: " st
            end
        end

<<<<<<< HEAD
        # branches (including `return`)
        for br in IRTools.branches(blk)
            if br.condition === nothing && br.block == 0 # a return
                ins = ReturnInstruction(_box(br.args[1]), taped)
                push!(tape, ins)
            else
                cond = br.condition === nothing ? false : _box(br.condition)
                ins = BranchInstruction(
                    cond, br.block, map(_box, br.args), taped)
                push!(tape, ins)
            end
=======
    for (x, st) in ir
        x == tape && continue
        if Meta.isexpr(st.expr, :call)
            new_args = (x == args_var) ? st.expr.args : _replace_args(st.expr.args, arg_pairs)
            ir[x] = IRTools.xcall(@__MODULE__, recorder, tape, new_args...)
        elseif Meta.isexpr(st.expr, :new)
            args = st.expr.args
            ir[x] = IRTools.xcall(@__MODULE__, recorder, tape, _new, args...)
        elseif isa(st.expr, GlobalRef)
            ir[x] = IRTools.xcall(@__MODULE__, recorder, tape, val, st.expr)
        else
            @warn "Unknown IR code: " st
>>>>>>> 336f681d
        end
    end
    init_ins = Instruction(args_initializer(tape[1]), (),
                           Box{Any}(nothing), taped)
    insert!(tape, 1, init_ins)
end<|MERGE_RESOLUTION|>--- conflicted
+++ resolved
@@ -238,7 +238,6 @@
             end
         end
 
-<<<<<<< HEAD
         # branches (including `return`)
         for br in IRTools.branches(blk)
             if br.condition === nothing && br.block == 0 # a return
@@ -250,20 +249,6 @@
                     cond, br.block, map(_box, br.args), taped)
                 push!(tape, ins)
             end
-=======
-    for (x, st) in ir
-        x == tape && continue
-        if Meta.isexpr(st.expr, :call)
-            new_args = (x == args_var) ? st.expr.args : _replace_args(st.expr.args, arg_pairs)
-            ir[x] = IRTools.xcall(@__MODULE__, recorder, tape, new_args...)
-        elseif Meta.isexpr(st.expr, :new)
-            args = st.expr.args
-            ir[x] = IRTools.xcall(@__MODULE__, recorder, tape, _new, args...)
-        elseif isa(st.expr, GlobalRef)
-            ir[x] = IRTools.xcall(@__MODULE__, recorder, tape, val, st.expr)
-        else
-            @warn "Unknown IR code: " st
->>>>>>> 336f681d
         end
     end
     init_ins = Instruction(args_initializer(tape[1]), (),
