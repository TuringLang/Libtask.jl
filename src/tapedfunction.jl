--- conflicted
+++ resolved
@@ -250,12 +250,8 @@
         output = if is_primitive(func, inputs...)
             func(inputs...)
         else
-<<<<<<< HEAD
-            TapedFunction(func, inputs...)(inputs...; callback=callback)
-=======
             tf_inner = TapedFunction(func, inputs..., cache=true)
             tf_inner(inputs...; callback=callback)
->>>>>>> 1d07f382
         end
         _update_var!(tf, instr.output, output)
         tf.counter += 1
@@ -495,14 +491,10 @@
 """
     is_primitive(f, args...)
 
-<<<<<<< HEAD
-Should a function be recursed into, or should it be treated as a single instruction.
-=======
 Should a function be recursed into, or should it be treated as a single instruction, when
 encountered inside of a `TapedFunction`. If `is_primitive(f, args...)` is `true`, then
 the instruction will not be traced into. Conversely, if `is_primitive(f, args...)` is
 `false`, a `TapedFunction` is constructed.
->>>>>>> 1d07f382
 """
 is_primitive(f, args...) = true
 
