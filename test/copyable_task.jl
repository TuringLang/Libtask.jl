@testset "copyable_task" begin
    for case in Libtask.TestUtils.test_cases()
        case()
    end
    @testset "set_taped_globals!" begin
        function f()
            produce(Libtask.get_taped_globals(Int))
            produce(Libtask.get_taped_globals(Int))
            return nothing
        end
        t = TapedTask(5, f)
        @test consume(t) == 5
        Libtask.set_taped_globals!(t, 6)
        @test consume(t) == 6
        @test consume(t) === nothing
    end
    @testset "iteration" begin
        function f()
            t = 1
            while true
                produce(t)
                t = 1 + t
            end
        end

        ttask = TapedTask(nothing, f)

        next = iterate(ttask)
        @test next === (1, nothing)

        val, state = next
        next = iterate(ttask, state)
        @test next === (2, nothing)

        val, state = next
        next = iterate(ttask, state)
        @test next === (3, nothing)

        a = collect(Iterators.take(ttask, 7))
        @test eltype(a) === Int
        @test a == 4:10
    end

    # Test of `Exception`.
    @testset "Exception" begin
        @testset "method error" begin
            function f()
                t = 0
                while true
                    t[3] = 1
                    produce(t)
                    t = t + 1
                end
            end

            ttask = TapedTask(nothing, f)
            try
                consume(ttask)
            catch ex
                @test ex isa MethodError
            end
        end

        @testset "error test" begin
            function f()
                x = 1
                while true
                    error("error test")
                    produce(x)
                    x += 1
                end
            end

            ttask = TapedTask(nothing, f)
            try
                consume(ttask)
            catch ex
                @test ex isa ErrorException
            end
        end

        @testset "OutOfBounds Test Before" begin
            function f()
                x = zeros(2)
                while true
                    x[1] = 1
                    x[2] = 2
                    x[3] = 3
                    produce(x[1])
                end
            end

            ttask = TapedTask(nothing, f)
            try
                consume(ttask)
            catch ex
                @test ex isa BoundsError
            end
        end

        @testset "OutOfBounds Test After `produce`" begin
            function f()
                x = zeros(2)
                while true
                    x[1] = 1
                    x[2] = 2
                    produce(x[2])
                    x[3] = 3
                end
            end

            ttask = TapedTask(nothing, f)
            @test consume(ttask) == 2
            try
                consume(ttask)
            catch ex
                @test ex isa BoundsError
            end
        end

        @testset "OutOfBounds Test After `copy`" begin
            function f()
                x = zeros(2)
                while true
                    x[1] = 1
                    x[2] = 2
                    produce(x[2])
                    x[3] = 3
                end
            end

            ttask = TapedTask(nothing, f)
            @test consume(ttask) == 2
            ttask2 = copy(ttask)
            try
                consume(ttask2)
            catch ex
                @test ex isa BoundsError
            end
        end

        @testset "Naked produce" begin
            @test_throws "wrap the call to `produce` in a function" Libtask.consume(
                Libtask.TapedTask(nothing, Libtask.produce, 0)
            )
        end
    end

    @testset "copying" begin
        # Test case 1: stack allocated objects copied by value.
        @testset "stack allocated objects shallow copy" begin
            function f()
                t = 0
                while true
                    produce(t)
                    t = 1 + t
                end
            end

            ttask = TapedTask(nothing, f)
            @test consume(ttask) == 0
            @test consume(ttask) == 1
            a = copy(ttask)
            @test consume(a) == 2
            @test consume(a) == 3
            @test consume(ttask) == 2
            @test consume(ttask) == 3
        end

        # Test case 2: Array objects are deeply copied.
        @testset "Array objects deep copy" begin
            function f()
                t = [0 1 2]
                while true
                    produce(t[1])
                    t[1] = 1 + t[1]
                end
            end

            ttask = TapedTask(nothing, f)
            @test consume(ttask) == 0
            @test consume(ttask) == 1
            a = copy(ttask)
            @test consume(a) == 2
            @test consume(a) == 3
            @test consume(ttask) == 2
            @test consume(ttask) == 3
            @test consume(ttask) == 4
            @test consume(ttask) == 5
        end
    end
    @testset "Issue: PR-86 (DynamicPPL.jl/pull/261)" begin
        function f()
            t = Array{Int}(undef, 1)
            t[1] = 0
            for _ in 1:4000
                produce(t[1])
                t[1]
                t[1] = 1 + t[1]
            end
        end

        ttask = TapedTask(nothing, f)

        ex = try
            for _ in 1:999
                consume(ttask)
                consume(ttask)
                a = copy(ttask)
                consume(a)
                consume(a)
            end
        catch ex
            ex
        end
        @test ex === nothing
    end

    @testset "Issue #185" begin
        g() = produce(rand() > -1.0 ? 2 : 0.1)
        @test Libtask.consume(Libtask.TapedTask(nothing, g)) == 2
    end

<<<<<<< HEAD
    @testset "Indirect produce in a loop" begin
        # Test that we can wrap a `produce` call in another function, and call that function
        # in a loop. This used to only produce some of the values, see
        # https://github.com/TuringLang/Libtask.jl/issues/190.
        produce_wrapper(x) = (Libtask.produce(x); return nothing)
        Libtask.might_produce(::Type{<:Tuple{typeof(produce_wrapper),Any}}) = true
        function f(obs)
            for o in obs
                produce_wrapper(o)
            end
            return nothing
        end

        # That the eltype of vals is Any is significant for reproducing the original bug.
        # Unclear why.
        vals = Any[:a, :b, :c]
        tt = Libtask.TapedTask(nothing, f, vals)
        @test Libtask.consume(tt) === :a
        @test Libtask.consume(tt) === :b
        @test Libtask.consume(tt) === :c
=======
    @testset "Return produce" begin
        # Test calling a function that does something with the return value of `produce`.
        # In this case it just returns it. This used to error, see
        # https://github.com/TuringLang/Libtask.jl/issues/190.
        f(obs) = produce(obs)
        tt = Libtask.TapedTask(nothing, f, :a)
        @test Libtask.consume(tt) === :a
>>>>>>> 4d606ebb
        @test Libtask.consume(tt) === nothing
    end
end<|MERGE_RESOLUTION|>--- conflicted
+++ resolved
@@ -221,7 +221,6 @@
         @test Libtask.consume(Libtask.TapedTask(nothing, g)) == 2
     end
 
-<<<<<<< HEAD
     @testset "Indirect produce in a loop" begin
         # Test that we can wrap a `produce` call in another function, and call that function
         # in a loop. This used to only produce some of the values, see
@@ -242,7 +241,6 @@
         @test Libtask.consume(tt) === :a
         @test Libtask.consume(tt) === :b
         @test Libtask.consume(tt) === :c
-=======
     @testset "Return produce" begin
         # Test calling a function that does something with the return value of `produce`.
         # In this case it just returns it. This used to error, see
@@ -250,7 +248,6 @@
         f(obs) = produce(obs)
         tt = Libtask.TapedTask(nothing, f, :a)
         @test Libtask.consume(tt) === :a
->>>>>>> 4d606ebb
         @test Libtask.consume(tt) === nothing
     end
 end